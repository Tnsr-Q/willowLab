--- conflicted
+++ resolved
@@ -122,12 +122,9 @@
         }
 
         try:
-<<<<<<< HEAD
             validator = CosmicRatchetValidator(dataset)
             res = validator.run_validation()
-=======
             res = run_cosmic_ratchet_test(dataset)
->>>>>>> 39bb37b6
 
             # For the Nobel suite, we might allow breaches IF they are caught by triggers
             # But strictly, the raw data shouldn't violate the bounds if the chip worked.
